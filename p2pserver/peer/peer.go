--- conflicted
+++ resolved
@@ -115,12 +115,7 @@
 }
 
 // SetHeight sets a peer's height
-<<<<<<< HEAD
 func (this *PeerCom) SetHeight(height map[uint64]*types.HeightInfo) {
-	log.Infof("peer %d, shard %d, height %v", this.GetID(), this.shardID, height)
-=======
-func (this *PeerCom) SetHeight(height map[uint64]uint32) {
->>>>>>> 90d4c55f
 	if len(height) > 0 {
 		this.height = height
 	}
