/*
 * Copyright (C) 2018 The ontology Authors
 * This file is part of The ontology library.
 *
 * The ontology is free software: you can redistribute it and/or modify
 * it under the terms of the GNU Lesser General Public License as published by
 * the Free Software Foundation, either version 3 of the License, or
 * (at your option) any later version.
 *
 * The ontology is distributed in the hope that it will be useful,
 * but WITHOUT ANY WARRANTY; without even the implied warranty of
 * MERCHANTABILITY or FITNESS FOR A PARTICULAR PURPOSE.  See the
 * GNU Lesser General Public License for more details.
 *
 * You should have received a copy of the GNU Lesser General Public License
 * along with The ontology.  If not, see <http://www.gnu.org/licenses/>.
 */

package vbft

import (
	"fmt"
	"sync"
	"time"

	"github.com/ontio/ontology-crypto/keypair"
	"github.com/ontio/ontology/consensus/vbft/config"
)

type Peer struct {
	Index          uint32
	PubKey         keypair.PublicKey
	handShake      *peerHandshakeMsg
	LatestInfo     *peerHeartbeatMsg // latest heartbeat msg
	LastUpdateTime time.Time         // time received heartbeat from peer
	connected      bool
}

type PeerPool struct {
	lock    sync.RWMutex
	maxSize int

	server  *Server
	configs map[uint32]*vconfig.PeerConfig // peer index to peer
	IDMap   map[string]uint32
	P2pMap  map[uint32]uint64 //value: p2p random id

	peers                  map[uint32]*Peer
	peerConnectionWaitings map[uint32]chan struct{}
}

func NewPeerPool(maxSize int, server *Server) *PeerPool {
	return &PeerPool{
		maxSize: maxSize,
		server:  server,
		configs: make(map[uint32]*vconfig.PeerConfig),
		IDMap:   make(map[string]uint32),
		P2pMap:  make(map[uint32]uint64),
		peers:   make(map[uint32]*Peer),
		peerConnectionWaitings: make(map[uint32]chan struct{}),
	}
}

func (pool *PeerPool) clean() {
	pool.lock.Lock()
	defer pool.lock.Unlock()

	pool.configs = make(map[uint32]*vconfig.PeerConfig)
	pool.IDMap = make(map[string]uint32)
	pool.P2pMap = make(map[uint32]uint64)
	pool.peers = make(map[uint32]*Peer)
}

// FIXME: should rename to isPeerConnected
func (pool *PeerPool) isNewPeer(peerIdx uint32) bool {
	pool.lock.RLock()
	defer pool.lock.RUnlock()

	if _, present := pool.peers[peerIdx]; present {
		return !pool.peers[peerIdx].connected
	}

	return true
}

func (pool *PeerPool) addPeer(config *vconfig.PeerConfig) error {
	pool.lock.Lock()
	defer pool.lock.Unlock()

	peerPK, err := vconfig.Pubkey(config.ID)
	if err != nil {
		return fmt.Errorf("failed to unmarshal peer pubkey: %s", err)
	}
	pool.configs[config.Index] = config
	pool.IDMap[config.ID] = config.Index
	pool.peers[config.Index] = &Peer{
		Index:          config.Index,
		PubKey:         peerPK,
		LastUpdateTime: time.Unix(0, 0),
		connected:      false,
	}
	return nil
}

func (pool *PeerPool) getActivePeerCount() int {
	pool.lock.RLock()
	defer pool.lock.RUnlock()

	n := 0
	for _, p := range pool.peers {
		if p.connected {
			n++
		}
	}
	return n
}

func (pool *PeerPool) waitPeerConnected(peerIdx uint32) error {
	if !pool.isNewPeer(peerIdx) {
		// peer already connected
		return nil
	}

	var C chan struct{}
	pool.lock.Lock()
	if _, present := pool.peerConnectionWaitings[peerIdx]; !present {
		C = make(chan struct{})
		pool.peerConnectionWaitings[peerIdx] = C
	} else {
		C = pool.peerConnectionWaitings[peerIdx]
	}
	pool.lock.Unlock()

	<-C
	return nil
}

func (pool *PeerPool) peerConnected(peerIdx uint32) error {
	pool.lock.Lock()
	defer pool.lock.Unlock()

	// new peer, rather than modify
	pool.peers[peerIdx] = &Peer{
		Index:          peerIdx,
		PubKey:         pool.peers[peerIdx].PubKey,
		LastUpdateTime: time.Now(),
		connected:      true,
	}
	if C, present := pool.peerConnectionWaitings[peerIdx]; present {
		delete(pool.peerConnectionWaitings, peerIdx)
		close(C)
	}
	return nil
}

func (pool *PeerPool) peerDisconnected(peerIdx uint32) error {
	pool.lock.Lock()
	defer pool.lock.Unlock()

	var lastUpdateTime time.Time
	if p, present := pool.peers[peerIdx]; present {
		lastUpdateTime = p.LastUpdateTime
	}

	pool.peers[peerIdx] = &Peer{
		Index:          peerIdx,
		PubKey:         pool.peers[peerIdx].PubKey,
		LastUpdateTime: lastUpdateTime,
		connected:      false,
	}
	return nil
}

func (pool *PeerPool) peerHandshake(peerIdx uint32, msg *peerHandshakeMsg) error {
	pool.lock.Lock()
	defer pool.lock.Unlock()

	pool.peers[peerIdx] = &Peer{
		Index:          peerIdx,
		PubKey:         pool.peers[peerIdx].PubKey,
		handShake:      msg,
		LatestInfo:     pool.peers[peerIdx].LatestInfo,
		LastUpdateTime: time.Now(),
		connected:      true,
	}

	return nil
}

func (pool *PeerPool) peerHeartbeat(peerIdx uint32, msg *peerHeartbeatMsg) error {
	pool.lock.Lock()
	defer pool.lock.Unlock()

	if C, present := pool.peerConnectionWaitings[peerIdx]; present {
		// wake up peer connection waitings
		delete(pool.peerConnectionWaitings, peerIdx)
		close(C)
	}

	pool.peers[peerIdx] = &Peer{
		Index:          peerIdx,
		PubKey:         pool.peers[peerIdx].PubKey,
		handShake:      pool.peers[peerIdx].handShake,
		LatestInfo:     msg,
		LastUpdateTime: time.Now(),
		connected:      true,
	}

	return nil
}

func (pool *PeerPool) getNeighbours() []*Peer {
	pool.lock.RLock()
	defer pool.lock.RUnlock()

	peers := make([]*Peer, 0)
	for _, p := range pool.peers {
		if p.connected {
			peers = append(peers, p)
		}
	}
	return peers
}

func (pool *PeerPool) GetPeerIndex(nodeId string) (uint32, bool) {
	pool.lock.RLock()
	defer pool.lock.RUnlock()

	idx, present := pool.IDMap[nodeId]
	return idx, present
}

func (pool *PeerPool) GetPeerPubKey(peerIdx uint32) keypair.PublicKey {
	pool.lock.RLock()
	defer pool.lock.RUnlock()

	if p, present := pool.peers[peerIdx]; present && p != nil {
		return p.PubKey
	}

	return nil
}

func (pool *PeerPool) isPeerAlive(peerIdx uint32) bool {
	pool.lock.RLock()
	defer pool.lock.RUnlock()

	p := pool.peers[peerIdx]
	if p == nil || !p.connected {
		return false
	}

	// p2pserver keeps peer alive

	return true
}

func (pool *PeerPool) getPeer(idx uint32) *Peer {
	pool.lock.RLock()
	defer pool.lock.RUnlock()

	peer := pool.peers[idx]
	if peer != nil {
		if peer.PubKey == nil {
			peer.PubKey, _ = vconfig.Pubkey(pool.configs[idx].ID)
		}
		return peer
	}

	return nil
}

<<<<<<< HEAD
func (pool *PeerPool) RemovePeerIndex(nodeId string) {
	pool.lock.RLock()
	defer pool.lock.RUnlock()
	delete(pool.IDMap, nodeId)
=======
func (pool *PeerPool) addP2pId(peerIdx uint32, p2pId uint64) {
	pool.lock.Lock()
	defer pool.lock.Unlock()

	pool.P2pMap[peerIdx] = p2pId
}

func (pool *PeerPool) getP2pId(peerIdx uint32) (uint64, bool) {
	pool.lock.RLock()
	defer pool.lock.RUnlock()

	p2pid, present := pool.P2pMap[peerIdx]
	return p2pid, present
>>>>>>> 46d41922
}<|MERGE_RESOLUTION|>--- conflicted
+++ resolved
@@ -270,12 +270,13 @@
 	return nil
 }
 
-<<<<<<< HEAD
+
 func (pool *PeerPool) RemovePeerIndex(nodeId string) {
-	pool.lock.RLock()
-	defer pool.lock.RUnlock()
+  pool.lock.Lock()
+	defer pool.lock.Unlock()
+  
 	delete(pool.IDMap, nodeId)
-=======
+}
 func (pool *PeerPool) addP2pId(peerIdx uint32, p2pId uint64) {
 	pool.lock.Lock()
 	defer pool.lock.Unlock()
@@ -289,5 +290,5 @@
 
 	p2pid, present := pool.P2pMap[peerIdx]
 	return p2pid, present
->>>>>>> 46d41922
+
 }